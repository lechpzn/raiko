--- conflicted
+++ resolved
@@ -20,19 +20,9 @@
 ) -> Result<ProofResponse> {
     let (l1_cache_file, l2_cache_file) = match req {
         ProofRequest::Sgx(req) => {
-<<<<<<< HEAD
-            let start = Instant::now();
-            let bid = req.block;
-            let resp = execute_sgx(ctx, req).await?;
-            let time_elapsed = Instant::now().duration_since(start).as_millis() as i64;
-            observe_sgx_gen(bid, time_elapsed);
-            inc_sgx_success(bid);
-            Ok(ProofResponse::Sgx(resp))
-=======
             let l1_cache_file = cache_file_path(&ctx.cache_path, req.block, true);
             let l2_cache_file = cache_file_path(&ctx.cache_path, req.block, false);
             (l1_cache_file, l2_cache_file)
->>>>>>> 4594293b
         }
         ProofRequest::PseZk(_) => todo!(),
     };
