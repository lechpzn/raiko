--- conflicted
+++ resolved
@@ -147,7 +147,6 @@
                 l1_header: self.input.taiko.l1_header.clone(),
                 parent_header: self.input.parent_header.clone(),
                 l2_contract: self.input.chain_spec.l2_contract.unwrap_or_default(),
-<<<<<<< HEAD
                 basefee_ratio: self.input.block.extra_data[0],
                 basefee_adj_quotient: self
                     .input
@@ -155,9 +154,6 @@
                     .block_proposed
                     .basefee_adjustment_quotient(),
                 gas_issue_per_sec: self.input.taiko.block_proposed.gas_issuance_per_second(),
-=======
-                ..Default::default()
->>>>>>> ecbd6212
             })
             .optimistic(optimistic);
         let BlockExecutionOutput {
