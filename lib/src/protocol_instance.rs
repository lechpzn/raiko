use alloy_primitives::{Address, TxHash, B256};
use alloy_sol_types::SolValue;
use anyhow::{ensure, Result};
use reth_primitives::{Header, U256};

#[cfg(not(feature = "std"))]
use crate::no_std::*;
use crate::{
    consts::{SupportedChainSpecs, VerifierType},
    input::{BlobProofType, BlockMetadata, EthDeposit, GuestInput, Transition},
    primitives::{
        eip4844::{self, commitment_to_version_hash},
        keccak::keccak,
    },
};
use reth_evm_ethereum::taiko::ANCHOR_GAS_LIMIT;

#[derive(Debug, Clone)]
pub struct ProtocolInstance {
    pub transition: Transition,
    pub block_metadata: BlockMetadata,
    pub prover: Address,
    pub sgx_instance: Address, // only used for SGX
    pub chain_id: u64,
    pub verifier_address: Address,
    pub proof_of_equivalence: (U256, U256),
}

impl ProtocolInstance {
    pub fn new(input: &GuestInput, header: &Header, proof_type: VerifierType) -> Result<Self> {
        let blob_used = input.taiko.block_proposed.meta.blobUsed;
        // If blob is used, tx_list_hash is the commitment to the blob
        // and we need to verify the blob hash matches the blob data.
        // If we need to compute the proof of equivalence this data will be set.
        // Otherwise the proof_of_equivalence is 0
        let mut proof_of_equivalence = (U256::ZERO, U256::ZERO);
        let tx_list_hash = if blob_used {
            let commitment = input
                .taiko
                .blob_commitment
                .as_ref()
                .expect("no blob commitment");
            let versioned_hash =
                commitment_to_version_hash(&commitment.clone().try_into().unwrap());
            match get_blob_proof_type(proof_type, input.taiko.blob_proof_type.clone()) {
                crate::input::BlobProofType::ProofOfEquivalence => {
                    let points =
                        eip4844::proof_of_equivalence(&input.taiko.tx_data, &versioned_hash)?;
                    proof_of_equivalence =
                        (U256::from_le_bytes(points.0), U256::from_le_bytes(points.1));
                }
                crate::input::BlobProofType::ProofOfCommitment => {
                    ensure!(
                        commitment == &eip4844::calc_kzg_proof_commitment(&input.taiko.tx_data)?
                    );
                }
            };
            versioned_hash
        } else {
            TxHash::from(keccak(input.taiko.tx_data.as_slice()))
        };

        // If the passed in chain spec contains a known chain id, the chain spec NEEDS to match the
        // one we expect, because the prover could otherwise just fill in any values.
        // The chain id is used because that is the value that is put onchain,
        // and so all other chain data needs to be derived from it.
        // For unknown chain ids we just skip this check so that tests using test data can still pass.
        // TODO: we should probably split things up in critical and non-critical parts
        // in the chain spec itself so we don't have to manually all the ones we have to care about.
        if let Some(verified_chain_spec) =
            SupportedChainSpecs::default().get_chain_spec_with_chain_id(input.chain_spec.chain_id)
        {
            ensure!(
                input.chain_spec.max_spec_id == verified_chain_spec.max_spec_id,
                "unexpected max_spec_id"
            );
            ensure!(
                input.chain_spec.hard_forks == verified_chain_spec.hard_forks,
                "unexpected hard_forks"
            );
            ensure!(
                input.chain_spec.eip_1559_constants == verified_chain_spec.eip_1559_constants,
                "unexpected eip_1559_constants"
            );
            ensure!(
                input.chain_spec.l1_contract == verified_chain_spec.l1_contract,
                "unexpected l1_contract"
            );
            ensure!(
                input.chain_spec.l2_contract == verified_chain_spec.l2_contract,
                "unexpected l2_contract"
            );
            ensure!(
                input.chain_spec.is_taiko == verified_chain_spec.is_taiko,
                "unexpected eip_1559_constants"
            );
        }

        let verifier_address = (*input
            .chain_spec
            .verifier_address
            .get(&proof_type)
            .unwrap_or(&None))
        .unwrap_or_default();

        let pi = ProtocolInstance {
            transition: Transition {
                parentHash: header.parent_hash,
                blockHash: header.hash_slow(),
                stateRoot: header.state_root,
                graffiti: input.taiko.prover_data.graffiti,
            },
            block_metadata: BlockMetadata {
                l1Hash: input.taiko.l1_header.hash_slow(),
                difficulty: input.taiko.block_proposed.meta.difficulty,
                blobHash: tx_list_hash,
                extraData: bytes_to_bytes32(&header.extra_data).into(),
                depositsHash: keccak(Vec::<EthDeposit>::new().abi_encode()).into(),
                coinbase: header.beneficiary,
                id: header.number,
                gasLimit: (header.gas_limit
                    - if input.chain_spec.is_taiko() {
                        ANCHOR_GAS_LIMIT
                    } else {
                        0
                    }) as u32,
                timestamp: header.timestamp,
                l1Height: input.taiko.l1_header.number,
                minTier: input.taiko.block_proposed.meta.minTier,
                blobUsed: blob_used,
                parentMetaHash: input.taiko.block_proposed.meta.parentMetaHash,
                sender: input.taiko.block_proposed.meta.sender,
            },
            sgx_instance: Address::default(),
            prover: input.taiko.prover_data.prover,
            chain_id: input.chain_spec.chain_id,
            verifier_address,
            proof_of_equivalence,
        };

        // Sanity check
        if input.chain_spec.is_taiko() {
            ensure!(
                pi.block_metadata.abi_encode() == input.taiko.block_proposed.meta.abi_encode(),
                format!(
                    "block hash mismatch, expected: {:?}, got: {:?}",
                    input.taiko.block_proposed.meta, pi.block_metadata
                )
            );
        }

        Ok(pi)
    }

    pub fn sgx_instance(mut self, instance: Address) -> Self {
        self.sgx_instance = instance;
        self
    }

    pub fn meta_hash(&self) -> B256 {
        keccak(self.block_metadata.abi_encode()).into()
    }

    // keccak256(abi.encode(tran, newInstance, prover, metaHash))
    pub fn instance_hash(&self) -> B256 {
        // packages/protocol/contracts/verifiers/libs/LibPublicInput.sol
        // "VERIFY_PROOF", _chainId, _verifierContract, _tran, _newInstance, _prover, _metaHash
        let data = (
            "VERIFY_PROOF",
            self.chain_id,
            self.verifier_address,
            self.transition.clone(),
            self.sgx_instance,
            self.prover,
            self.meta_hash(),
            #[cfg(feature = "proof_of_equivalence")]
            self.proof_of_equivalence,
        )
            .abi_encode()
            .iter()
            .skip(32)
            .copied()
            .collect::<Vec<u8>>();
        keccak(data).into()
    }
}

// Make sure the verifier supports the blob proof type
fn get_blob_proof_type(
    proof_type: VerifierType,
    blob_proof_type_hint: BlobProofType,
) -> BlobProofType {
<<<<<<< HEAD
    match proof_type {
        VerifierType::None => blob_proof_type_hint,
        VerifierType::SGX => BlobProofType::ProofOfCommitment,
        VerifierType::SP1 => BlobProofType::ProofOfEquivalence,
        VerifierType::RISC0 => BlobProofType::ProofOfEquivalence,
        VerifierType::Nitro => BlobProofType::ProofOfCommitment,
=======
    if cfg!(feature = "proof_of_equivalence") {
        match proof_type {
            VerifierType::None => blob_proof_type_hint,
            VerifierType::SGX => BlobProofType::ProofOfCommitment,
            VerifierType::SP1 => BlobProofType::ProofOfEquivalence,
            VerifierType::RISC0 => BlobProofType::ProofOfEquivalence,
        }
    } else {
        BlobProofType::ProofOfCommitment
>>>>>>> 959bdead
    }
}

fn bytes_to_bytes32(input: &[u8]) -> [u8; 32] {
    let mut bytes = [0u8; 32];
    let len = core::cmp::min(input.len(), 32);
    bytes[..len].copy_from_slice(&input[..len]);
    bytes
}

#[cfg(test)]
mod tests {
    use alloy_primitives::{address, b256};
    use alloy_sol_types::SolCall;

    use super::*;
    use crate::{
        input::{proveBlockCall, TierProof},
        primitives::keccak,
    };

    #[test]
    fn bytes_to_bytes32_test() {
        let input = "";
        let byte = bytes_to_bytes32(input.as_bytes());
        assert_eq!(
            byte,
            [
                0, 0, 0, 0, 0, 0, 0, 0, 0, 0, 0, 0, 0, 0, 0, 0, 0, 0, 0, 0, 0, 0, 0, 0, 0, 0, 0, 0,
                0, 0, 0, 0
            ]
        );
    }

    #[test]
    fn test_calc_eip712_pi_hash() {
        let trans = Transition {
            parentHash: b256!("07828133348460fab349c7e0e9fd8e08555cba34b34f215ffc846bfbce0e8f52"),
            blockHash: b256!("e2105909de032b913abfa4c8b6101f9863d82be109ef32890b771ae214784efa"),
            stateRoot: b256!("abbd12b3bcb836b024c413bb8c9f58f5bb626d6d835f5554a8240933e40b2d3b"),
            graffiti: b256!("0000000000000000000000000000000000000000000000000000000000000000"),
        };
        let meta_hash = b256!("9608088f69e586867154a693565b4f3234f26f82d44ef43fb99fd774e7266024");
        let proof_of_equivalence = ([0u8; 32], [0u8; 32]);

        let pi_hash = keccak::keccak(
            (
                "VERIFY_PROOF",
                167001u64,
                address!("4F3F0D5B22338f1f991a1a9686C7171389C97Ff7"),
                trans.clone(),
                address!("741E45D08C70c1C232802711bBFe1B7C0E1acc55"),
                address!("70997970C51812dc3A010C7d01b50e0d17dc79C8"),
                meta_hash,
                proof_of_equivalence,
            )
                .abi_encode()
                .iter()
                .cloned()
                .skip(32)
                .collect::<Vec<u8>>(),
        );
        assert_eq!(
            hex::encode(pi_hash),
            "dc1696a5289616fa5eaa9b6ce97d53765b79db948caedb6887f21a26e4c29511"
        );
    }

    // TODO: update proof_of_equivalence
    #[test]
    fn test_eip712_pi_hash() {
        let input = "10d008bd000000000000000000000000000000000000000000000000000000000000004900000000000000000000000000000000000000000000000000000000000000400000000000000000000000000000000000000000000000000000000000000340689c98d83627e8749504eb6effbc2b08408183f11211bbf8bd281727b16255e6b3f8ee61d80cd7d30cdde9aa49acac0b82264a6b0f992139398e95636e501fd80189249f72753bd6c715511cc61facdec4781d4ecb1d028dafdff4a0827d7d53302e31382e302d64657600000000000000000000000000000000000000000000569e75fc77c1a856f6daaf9e69d8a9566ca34aa47f9133711ce065a571af0cfd00000000000000000000000016700100000000000000000000000000000100010000000000000000000000000000000000000000000000000000000000000049000000000000000000000000000000000000000000000000000000000e4e1c000000000000000000000000000000000000000000000000000000000065f94010000000000000000000000000000000000000000000000000000000000000036000000000000000000000000000000000000000000000000000000000000000640000000000000000000000000000000000000000000000000000000000000001fdbdc45da60168ddf29b246eb9e0a2e612a670f671c6d3aafdfdac21f86b4bca0000000000000000000000003c44cdddb6a900fa2b585dd299e03d12fa4293bcaf73b06ee94a454236314610c55e053df3af4402081df52c9ff2692349a6b497bc17a6706bc1cf4c363e800d2133d0d143363871d9c17b8fc5cf6d3cfd585bc80730a40cf8d8186241d45e19785c117956de919999d50e473aaa794b8fd4097000000000000000000000000000000000000000000000000000000000000000000000000000000000000000000000000000000000000000000000000000000260000000000000000000000000000000000000000000000000000000000000006400000000000000000000000000000000000000000000000000000000000000400000000000000000000000000000000000000000000000000000000000000064ffffffffffffffffffffffffffffffffffffffffffffffffffffffffffffffffffffffffffffffffffffffffffffffffffffffffffffffffffffffffffffffffffffffffffffffffffffffffffffffffffffffffffffffffffffffffffffffffffffffff00000000000000000000000000000000000000000000000000000000";
        let input_data = hex::decode(input).unwrap();
        let proveBlockCall { blockId: _, input } =
            proveBlockCall::abi_decode(&input_data, false).unwrap();
        let (meta, trans, _proof) =
            <(BlockMetadata, Transition, TierProof)>::abi_decode_params(&input, false).unwrap();
        let meta_hash: B256 = keccak::keccak(meta.abi_encode()).into();
        let proof_of_equivalence = ([0u8; 32], [0u8; 32]);

        let pi_hash = keccak::keccak(
            (
                "VERIFY_PROOF",
                10086u64,
                address!("4F3F0D5B22338f1f991a1a9686C7171389C97Ff7"),
                trans.clone(),
                address!("4F3F0D5B22338f1f991a1a9686C7171389C97Ff7"),
                address!("4F3F0D5B22338f1f991a1a9686C7171389C97Ff7"),
                meta_hash,
                proof_of_equivalence,
            )
                .abi_encode()
                .iter()
                .cloned()
                .skip(32)
                .collect::<Vec<u8>>(),
        );
        assert_eq!(
            hex::encode(pi_hash),
            "8b0e2833f7bae47f6886e5f172d90b12e330485bfe366d8ed4d53b2114d47e68"
        );
    }
}<|MERGE_RESOLUTION|>--- conflicted
+++ resolved
@@ -190,24 +190,16 @@
     proof_type: VerifierType,
     blob_proof_type_hint: BlobProofType,
 ) -> BlobProofType {
-<<<<<<< HEAD
-    match proof_type {
-        VerifierType::None => blob_proof_type_hint,
-        VerifierType::SGX => BlobProofType::ProofOfCommitment,
-        VerifierType::SP1 => BlobProofType::ProofOfEquivalence,
-        VerifierType::RISC0 => BlobProofType::ProofOfEquivalence,
-        VerifierType::Nitro => BlobProofType::ProofOfCommitment,
-=======
     if cfg!(feature = "proof_of_equivalence") {
         match proof_type {
             VerifierType::None => blob_proof_type_hint,
             VerifierType::SGX => BlobProofType::ProofOfCommitment,
             VerifierType::SP1 => BlobProofType::ProofOfEquivalence,
             VerifierType::RISC0 => BlobProofType::ProofOfEquivalence,
+            VerifierType::Nitro => BlobProofType::ProofOfCommitment,
         }
     } else {
         BlobProofType::ProofOfCommitment
->>>>>>> 959bdead
     }
 }
 
