--- conflicted
+++ resolved
@@ -31,11 +31,7 @@
                 "RISC0": null
             }
         },
-<<<<<<< HEAD
-        "genesis_time": 1723183700,
-=======
         "genesis_time": 1724760400,
->>>>>>> 55339149
         "seconds_per_slot": 12,
         "is_taiko": false
     },
@@ -58,32 +54,21 @@
             "base_fee_max_decrease_denominator": "0x8",
             "elasticity_multiplier": "0x2"
         },
-<<<<<<< HEAD
-        "l1_contract": "0xA4702E22F8807Df82Fe5B6dDdd99eB3Fcb0237B0",
+        "l1_contract": "0xcdE816aFd1B7db50f09831097e71F99877809218",
         "l2_contract": "0x1670010000000000000000000000000000010001",
         "rpc": "https://rpc.internal.taiko.xyz",
         "beacon_rpc": null,
         "verifier_address_forks": {
             "HEKLA": {
-                "SGX": "0xebB0DA61818F639f460F67940EB269b36d1F104E",
-                "SP1": null,
+                "SGX": "0xC069c3d2a9f2479F559AD34485698ad5199C555f",
+                "SP1": "0x5F7eD46Ce19E12639D05a5020C64045273842C83",
                 "RISC0": "0x28336BC4116B9672000E7C6Ab96B1454D9d138f7"
             },
             "ONTAKE": {
-                "SGX": "0xebB0DA61818F639f460F67940EB269b36d1F104E",
-                "SP1": null,
+                "SGX": "0xC069c3d2a9f2479F559AD34485698ad5199C555f",
+                "SP1": "0x5F7eD46Ce19E12639D05a5020C64045273842C83",
                 "RISC0": "0x28336BC4116B9672000E7C6Ab96B1454D9d138f7"
             }
-=======
-        "l1_contract": "0xcdE816aFd1B7db50f09831097e71F99877809218",
-        "l2_contract": "0x1670010000000000000000000000000000010001",
-        "rpc": "https://rpc.internal.taiko.xyz",
-        "beacon_rpc": null,
-        "verifier_address": {
-            "SGX": "0xC069c3d2a9f2479F559AD34485698ad5199C555f",
-            "SP1": "0x5F7eD46Ce19E12639D05a5020C64045273842C83",
-            "RISC0": "0x28336BC4116B9672000E7C6Ab96B1454D9d138f7"
->>>>>>> 55339149
         },
         "genesis_time": 0,
         "seconds_per_slot": 1,
