use alloy_primitives::{Address, FixedBytes, B256, U256};
use alloy_rpc_types::Block;
use anyhow::Result;
use raiko_lib::builder::{BlockBuilderStrategy, TaikoStrategy};
use raiko_lib::consts::ChainSpec;
use raiko_lib::input::{GuestInput, GuestOutput, TaikoProverData, WrappedHeader};
use raiko_lib::protocol_instance::{assemble_protocol_instance, ProtocolInstance};
use raiko_lib::prover::{to_proof, Proof, Prover, ProverError, ProverResult};
use raiko_lib::utils::HeaderHasher;
use revm::primitives::AccountInfo;
use serde::{Deserialize, Serialize};
use hashbrown::HashMap;
use tracing::{trace, warn};

use crate::error::{self, HostError};
use crate::preflight::preflight;
use crate::request::ProofRequest;
use crate::MerkleProof;

#[allow(async_fn_in_trait)]
pub trait BlockDataProvider {
    async fn get_blocks(
        &self,
        blocks_to_fetch: &[(u64, bool)],
    ) -> Result<Vec<Block>, anyhow::Error>;
    async fn get_accounts(&self, accounts: &[Address]) -> Result<Vec<AccountInfo>, anyhow::Error>;
    async fn get_storage_values(
        &self,
        accounts: &[(Address, U256)],
    ) -> Result<Vec<U256>, anyhow::Error>;
    async fn get_merkle_proofs(
        &self,
        block_number: u64,
        accounts: HashMap<Address, Vec<U256>>,
        offset: usize,
        num_storage_proofs: usize,
    ) -> Result<MerkleProof, anyhow::Error>;
}

pub struct Raiko {
    chain_spec: ChainSpec,
    request: ProofRequest,
}

impl Raiko {
    pub fn new(chain_spec: ChainSpec, request: ProofRequest) -> Self {
        Self {
            chain_spec,
            request,
        }
    }

    pub async fn generate_input<BDP: BlockDataProvider>(
        &self,
        provider: BDP,
    ) -> Result<GuestInput, HostError> {
        preflight(
            provider,
            self.request.block_number,
            self.chain_spec.clone(),
            TaikoProverData {
                graffiti: self.request.graffiti,
                prover: self.request.prover,
            },
            Some(self.request.l1_rpc.clone()),
            Some(self.request.beacon_rpc.clone()),
        )
        .await
        .map_err(Into::<error::HostError>::into)
    }

    pub fn get_output(&self, input: &GuestInput) -> Result<GuestOutput, HostError> {
        match TaikoStrategy::build_from(input) {
            Ok((header, _mpt_node)) => {
                println!("Verifying final state using provider data ...");
                println!("Final block hash derived successfully. {}", header.hash());
                println!("Final block header derived successfully. {:?}", header);
                let pi = self
                    .request
                    .proof_type
                    .instance_hash(assemble_protocol_instance(&input, &header)?)?;

                // Check against the expected value of all fields for easy debugability
                let exp = &input.block_header_reference;
                check_eq(exp.parent_hash, header.parent_hash, "base_fee_per_gas");
                check_eq(exp.ommers_hash, header.ommers_hash, "ommers_hash");
                check_eq(exp.beneficiary, header.beneficiary, "beneficiary");
                check_eq(exp.state_root, header.state_root, "state_root");
                check_eq(
                    exp.transactions_root,
                    header.transactions_root,
                    "transactions_root",
                );
                check_eq(exp.receipts_root, header.receipts_root, "receipts_root");
                check_eq(
                    exp.withdrawals_root,
                    header.withdrawals_root,
                    "withdrawals_root",
                );
                check_eq(exp.logs_bloom, header.logs_bloom, "logs_bloom");
                check_eq(exp.difficulty, header.difficulty, "difficulty");
                check_eq(exp.number, header.number, "number");
                check_eq(exp.gas_limit, header.gas_limit, "gas_limit");
                check_eq(exp.gas_used, header.gas_used, "gas_used");
                check_eq(exp.timestamp, header.timestamp, "timestamp");
                check_eq(exp.mix_hash, header.mix_hash, "mix_hash");
                check_eq(exp.nonce, header.nonce, "nonce");
                check_eq(
                    exp.base_fee_per_gas,
                    header.base_fee_per_gas,
                    "base_fee_per_gas",
                );
                check_eq(exp.blob_gas_used, header.blob_gas_used, "blob_gas_used");
                check_eq(
                    exp.excess_blob_gas,
                    header.excess_blob_gas,
                    "excess_blob_gas",
                );
                check_eq(
                    exp.parent_beacon_block_root,
                    header.parent_beacon_block_root,
                    "parent_beacon_block_root",
                );
                check_eq(
                    exp.extra_data.clone(),
                    header.extra_data.clone(),
                    "extra_data",
                );

                // Make sure the blockhash from the node matches the one from the builder
                assert_eq!(
                    Into::<FixedBytes<32>>::into(header.hash().0),
                    input.block_hash_reference,
                    "block hash unexpected"
                );
                let output = GuestOutput::Success((
                    WrappedHeader {
                        header: header.clone(),
                    },
                    pi,
                ));

                Ok(output)
            }
            Err(e) => {
                warn!("Proving bad block construction!");
                Err(HostError::GuestError(
                    raiko_lib::prover::ProverError::GuestError(e.to_string()),
                ))
            }
        }
    }

    pub async fn prove(
        &self,
        input: GuestInput,
        output: &GuestOutput,
    ) -> Result<serde_json::Value, HostError> {
        self.request
            .proof_type
            .run_prover(
                input.clone(),
                output,
                &serde_json::to_value(self.request.clone())?,
            )
            .await
    }
}

pub struct NativeProver;

#[derive(Clone, Debug, Serialize, Deserialize)]
pub struct NativeResponse {
    pub output: GuestOutput,
}

impl Prover for NativeProver {
    async fn run(
        input: GuestInput,
        output: &GuestOutput,
        _request: &serde_json::Value,
    ) -> ProverResult<Proof> {
        trace!("Running the native prover for input {:?}", input);
        match output.clone() {
            GuestOutput::Success((wrapped_header, _)) => {
                assemble_protocol_instance(&input, &wrapped_header.header)
                    .map_err(|e| ProverError::GuestError(e.to_string()))?;
            }
            _ => return Err(ProverError::GuestError("Unexpected output".to_string())),
        }

        to_proof(Ok(NativeResponse {
            output: output.clone(),
        }))
    }

    fn instance_hash(_pi: ProtocolInstance) -> B256 {
        B256::default()
    }
}

fn check_eq<T: std::cmp::PartialEq + std::fmt::Debug>(expected: T, actual: T, message: &str) {
    if expected != actual {
        println!(
            "Assertion failed: {} - Expected: {:?}, Found: {:?}",
            message, expected, actual
        );
    }
}

#[cfg(test)]
mod tests {
    use crate::raiko::{ChainSpec, Raiko};
    use crate::request::{ProofRequest, ProofType};
    use crate::rpc_provider::RpcBlockDataProvider;
    use alloy_primitives::Address;
    use clap::ValueEnum;
    use raiko_lib::consts::{get_network_spec, Network};
    use raiko_primitives::B256;
<<<<<<< HEAD
    use hashbrown::HashMap;
=======
    use serde_json::{json, Value};
    use std::collections::HashMap;
    use std::env;

    fn get_proof_type_from_env() -> ProofType {
        let proof_type = env::var("TARGET").unwrap_or("native".to_string());
        ProofType::from_str(&proof_type, true).unwrap()
    }

    fn is_ci() -> bool {
        let ci = env::var("CI").unwrap_or("0".to_string());
        ci == "1"
    }

    fn test_proof_params() -> HashMap<String, Value> {
        let mut prover_args = HashMap::new();
        prover_args.insert(
            "risc0".to_string(),
            json! {
                {
                    "bonsai": false,
                    "snark": false,
                    "profile": true,
                    "execution_po2": 18
                }
            },
        );
        prover_args.insert(
            "sgx".to_string(),
            json! {
                {
                    "instance_id": 121,
                    "setup": true,
                    "bootstrap": true,
                    "prove": true,
                }
            },
        );
        prover_args
    }
>>>>>>> 27b0beea

    async fn prove_block(chain_spec: ChainSpec, proof_request: ProofRequest) {
        let provider =
            RpcBlockDataProvider::new(&proof_request.rpc.clone(), proof_request.block_number - 1);
        let raiko = Raiko::new(chain_spec, proof_request.clone());
        let mut input = raiko
            .generate_input(provider)
            .await
            .expect("input generation failed");
        if is_ci() && proof_request.proof_type == ProofType::Sp1 {
            input.taiko.skip_verify_blob = true;
        }
        let output = raiko.get_output(&input).expect("output generation failed");
        let _proof = raiko
            .prove(input, &output)
            .await
            .expect("proof generation failed");
    }

    #[tokio::test(flavor = "multi_thread")]
    async fn test_prove_block_taiko_a7() {
        let proof_type = get_proof_type_from_env();
        let network = Network::TaikoA7;
        let block_number = 105987;
        let chain_spec = get_network_spec(network);
        let proof_request = ProofRequest {
            block_number,
            rpc: "https://rpc.hekla.taiko.xyz".to_string(),
            l1_rpc: "https://ethereum-holesky-rpc.publicnode.com".to_string(),
            beacon_rpc: "https://l1beacon.hekla.taiko.xyz".to_string(),
            network,
            graffiti: B256::ZERO,
            prover: Address::ZERO,
            l1_network: Network::Ethereum.to_string(),
            proof_type,
            prover_args: test_proof_params(),
        };
        prove_block(chain_spec, proof_request).await;
    }

    #[tokio::test(flavor = "multi_thread")]
    async fn test_prove_block_ethereum() {
        let proof_type = get_proof_type_from_env();
        // Skip test on SP1 for now because it's too slow on CI
        if proof_type != ProofType::Sp1 {
            let network = Network::Ethereum;
            let block_number = 19707175;
            let chain_spec = get_network_spec(network);
            let proof_request = ProofRequest {
                block_number,
                rpc: "https://rpc.ankr.com/eth".to_string(),
                l1_rpc: String::new(),
                beacon_rpc: String::new(),
                network,
                graffiti: B256::ZERO,
                prover: Address::ZERO,
                l1_network: Network::Ethereum.to_string(),
                proof_type,
                prover_args: test_proof_params(),
            };
            prove_block(chain_spec, proof_request).await;
        }
    }
}<|MERGE_RESOLUTION|>--- conflicted
+++ resolved
@@ -217,11 +217,8 @@
     use clap::ValueEnum;
     use raiko_lib::consts::{get_network_spec, Network};
     use raiko_primitives::B256;
-<<<<<<< HEAD
     use hashbrown::HashMap;
-=======
     use serde_json::{json, Value};
-    use std::collections::HashMap;
     use std::env;
 
     fn get_proof_type_from_env() -> ProofType {
@@ -260,7 +257,6 @@
         );
         prover_args
     }
->>>>>>> 27b0beea
 
     async fn prove_block(chain_spec: ChainSpec, proof_request: ProofRequest) {
         let provider =
